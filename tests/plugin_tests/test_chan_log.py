from itertools import chain

from plugins.core import chan_log


def test_format_exception_chain():
    def _get_data(exc):
        yield repr(exc)
<<<<<<< HEAD
=======
        if hasattr(exc, "add_note"):
            yield f"  add_note = {exc.add_note!r}"

>>>>>>> e36fd906
        yield f"  args = {exc.args!r}"
        yield f"  with_traceback = {exc.with_traceback!r}"
        yield ""

    err = ValueError("Test")
    err1 = ValueError("Test 2")
    err2 = ValueError("Test 3")
    try:
        try:
            try:
                raise err
            except ValueError as e:
                raise err1 from e
        except ValueError:
            raise err2 from None
    except ValueError as e:
        assert list(chan_log.format_error_chain(e)) == list(
            chain(
                _get_data(err2),
                _get_data(err1),
                _get_data(err),
            )
        )<|MERGE_RESOLUTION|>--- conflicted
+++ resolved
@@ -6,12 +6,9 @@
 def test_format_exception_chain():
     def _get_data(exc):
         yield repr(exc)
-<<<<<<< HEAD
-=======
         if hasattr(exc, "add_note"):
             yield f"  add_note = {exc.add_note!r}"
 
->>>>>>> e36fd906
         yield f"  args = {exc.args!r}"
         yield f"  with_traceback = {exc.with_traceback!r}"
         yield ""
