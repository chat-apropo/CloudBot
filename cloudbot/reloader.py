import asyncio
from abc import ABC
from pathlib import Path

from watchdog.events import PatternMatchingEventHandler


class Reloader(ABC):
    def __init__(self, bot, handler, pattern, recursive=False):
        self.bot = bot
        self.recursive = recursive
        self.event_handler = handler(self, patterns=[pattern])
        self.watch = None

    def start(self, path="."):
        self.watch = self.observer.schedule(
            self.event_handler, path=path, recursive=self.recursive
        )

    def stop(self):
        if self.watch:
            self.observer.unschedule(self.watch)
            self.watch = None

    def reload(self, path):
        pass

    def unload(self, path):
        pass

    @property
    def observer(self):
        return self.bot.observer


class PluginReloader(Reloader):
    def __init__(self, bot):
        super().__init__(bot, PluginEventHandler, "[!_]*.py", recursive=True)
        self.reloading = set()

    def reload(self, path: str) -> None:
        """
        Loads or reloads a module, given its file path. Thread safe.
        """
        path_obj = Path(path).resolve()
        if path_obj.exists():
            asyncio.run_coroutine_threadsafe(
                self._reload(path_obj), self.bot.loop
            ).result()

    def unload(self, path: str) -> None:
        """
        Unloads a module, given its file path. Thread safe.
        """
        path_obj = Path(path).resolve()
        asyncio.run_coroutine_threadsafe(
            self._unload(path_obj), self.bot.loop
        ).result()

    async def _reload(self, path):
        if path in self.reloading:
            # we already have a coroutine reloading
            return
        self.reloading.add(path)
        # we don't want to reload more than once every 200 milliseconds, so wait that long to make sure there
        # are no other file changes in that time.
        await asyncio.sleep(0.2)
        self.reloading.remove(path)
        await self.bot.plugin_manager.load_plugin(path)

    async def _unload(self, path):
        await self.bot.plugin_manager.unload_plugin(path)


class ConfigReloader(Reloader):
    def __init__(self, bot):
<<<<<<< HEAD
        super().__init__(
            bot, ConfigEventHandler, f"*{bot.config.filename}"
        )
=======
        super().__init__(bot, ConfigEventHandler, f"*{bot.config.filename}")
>>>>>>> e36fd906

    def reload(self, path):
        if self.bot.running:
            self.bot.logger.info("Config changed, triggering reload.")
            asyncio.run_coroutine_threadsafe(
                self.bot.reload_config(), self.bot.loop
            ).result()


class ReloadHandler(PatternMatchingEventHandler):
    def __init__(self, loader, *args, **kwargs):
        super().__init__(*args, **kwargs)
        self.loader = loader

    @property
    def bot(self):
        return self.loader.bot


class PluginEventHandler(ReloadHandler):
    def on_created(self, event):
        self.loader.reload(event.src_path)

    def on_deleted(self, event):
        self.loader.unload(event.src_path)

    def on_modified(self, event):
        self.loader.reload(event.src_path)

    def on_moved(self, event):
        self.loader.unload(event.src_path)
        # only load if it's moved to a .py file
        end = ".py" if isinstance(event.dest_path, str) else b".py"
        if event.dest_path.endswith(end):
            self.loader.reload(event.dest_path)


class ConfigEventHandler(ReloadHandler):
    def on_any_event(self, event):
        self.loader.reload(getattr(event, "dest_path", event.src_path))<|MERGE_RESOLUTION|>--- conflicted
+++ resolved
@@ -74,13 +74,7 @@
 
 class ConfigReloader(Reloader):
     def __init__(self, bot):
-<<<<<<< HEAD
-        super().__init__(
-            bot, ConfigEventHandler, f"*{bot.config.filename}"
-        )
-=======
         super().__init__(bot, ConfigEventHandler, f"*{bot.config.filename}")
->>>>>>> e36fd906
 
     def reload(self, path):
         if self.bot.running:
