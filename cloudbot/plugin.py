--- conflicted
+++ resolved
@@ -23,10 +23,6 @@
 from sqlalchemy import Table
 
 from cloudbot.event import Event, EventType, PostHookEvent
-<<<<<<< HEAD
-from cloudbot.plugin_hooks import (CapHook, CommandHook, ConfigHook, EventHook,
-                                   RawHook, hook_name_to_plugin)
-=======
 from cloudbot.plugin_hooks import (
     CapHook,
     CommandHook,
@@ -46,7 +42,6 @@
     SieveHook,
     hook_name_to_plugin,
 )
->>>>>>> e36fd906
 from cloudbot.util import HOOK_ATTR, LOADED_ATTR, async_util, database
 from cloudbot.util.func_utils import call_with_args
 
