--- conflicted
+++ resolved
@@ -21,15 +21,9 @@
 irc_nick_re = re.compile(r"[A-Za-z0-9^{}\[\]\-`_|\\]+")
 
 irc_bad_chars = "".join(
-<<<<<<< HEAD
-        c
-        for c in (chr(x) for x in chain(range(0, 32), range(127, 160)))
-        if c not in colors.IRC_FORMATTING_DICT.values() and c != "\1"
-=======
     c
     for c in (chr(x) for x in chain(range(0, 32), range(127, 160)))
     if c not in colors.IRC_FORMATTING_DICT.values() and c != "\1"
->>>>>>> e36fd906
 )
 
 irc_clean_re = re.compile(f"[{re.escape(irc_bad_chars)}]")
