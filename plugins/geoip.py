import os.path
import json
import gzip
from StringIO import StringIO

import pygeoip

from util import hook, http


# load region database
with open("./data/geoip_regions.json", "rb") as f:
    regions = json.loads(f.read())

<<<<<<< HEAD
if os.path.isfile(os.path.abspath("./data/GeoLiteCity.dat")):
    # initalise geolocation database
    geo = pygeoip.GeoIP(os.path.abspath("./data/GeoLiteCity.dat"))
=======
if os.path.isfile(os.path.abspath("./plugins/data/GeoLiteCity.dat")):
    # initialise geolocation database
    geo = pygeoip.GeoIP(os.path.abspath("./plugins/data/GeoLiteCity.dat"))
>>>>>>> 526d1de9
else:
    download = http.get("http://geolite.maxmind.com/download/geoip/database/GeoLiteCity.dat.gz")
    string_io = StringIO(download)
    geoip_file = gzip.GzipFile(fileobj=string_io, mode='rb')

    output = open(os.path.abspath("./data/GeoLiteCity.dat"), 'wb')
    output.write(geoip_file.read())
    output.close()

    geo = pygeoip.GeoIP(os.path.abspath("./data/GeoLiteCity.dat"))


@hook.command
def geoip(inp):
    """geoip <host/ip> -- Gets the location of <host/ip>"""

    try:
        record = geo.record_by_name(inp)
    except:
        return "Sorry, I can't locate that in my database."

    data = {}

    if "region_name" in record:
        # we try catching an exception here because the region DB is missing a few areas
        # it's a lazy patch, but it should do the job
        try:
            data["region"] = ", " + regions[record["country_code"]][record["region_name"]]
        except:
            data["region"] = ""
    else:
        data["region"] = ""

    data["cc"] = record["country_code"] or "N/A"
    data["country"] = record["country_name"] or "Unknown"
    data["city"] = record["city"] or "Unknown"
    return "\x02Country:\x02 {country} ({cc}), \x02City:\x02 {city}{region}".format(**data)<|MERGE_RESOLUTION|>--- conflicted
+++ resolved
@@ -12,15 +12,9 @@
 with open("./data/geoip_regions.json", "rb") as f:
     regions = json.loads(f.read())
 
-<<<<<<< HEAD
 if os.path.isfile(os.path.abspath("./data/GeoLiteCity.dat")):
-    # initalise geolocation database
+    # initialise geolocation database
     geo = pygeoip.GeoIP(os.path.abspath("./data/GeoLiteCity.dat"))
-=======
-if os.path.isfile(os.path.abspath("./plugins/data/GeoLiteCity.dat")):
-    # initialise geolocation database
-    geo = pygeoip.GeoIP(os.path.abspath("./plugins/data/GeoLiteCity.dat"))
->>>>>>> 526d1de9
 else:
     download = http.get("http://geolite.maxmind.com/download/geoip/database/GeoLiteCity.dat.gz")
     string_io = StringIO(download)
