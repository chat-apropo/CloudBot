import re
from datetime import datetime
from sqlalchemy import Table, Column, String, Boolean, DateTime

from sqlalchemy.sql import select

from cloudbot import hook
from cloudbot.util import timeformat, botvars
from cloudbot.event import EventType

table = Table(
    'tells',
    botvars.metadata,
    Column('connection', String),
    Column('sender', String),
    Column('target', String),
    Column('message', String),
    Column('is_read', Boolean),
    Column('time_sent', DateTime),
    Column('time_read', DateTime)
)

@hook.on_start
def load_cache(db):
    """
    :type db: sqlalchemy.orm.Session
    """
    global tell_cache
    tell_cache = []
    for row in db.execute(table.select().where(table.c.is_read == 0)):
        conn = row["connection"]
        target = row["target"]
        tell_cache.append((conn, target))


@hook.on_start
def load_cache(db):
    """
    :type db: sqlalchemy.orm.Session
    """
    global tell_cache
    tell_cache = []
    for row in db.execute(table.select().where(table.c.is_read == 0)):
        conn = row["connection"]
        target = row["target"]
        tell_cache.append((conn, target))


def get_unread(db, server, target):
    query = select([table.c.sender, table.c.message, table.c.time_sent]) \
        .where(table.c.connection == server.lower()) \
        .where(table.c.target == target.lower()) \
        .where(table.c.is_read == 0) \
        .order_by(table.c.time_sent)
    return db.execute(query).fetchall()


def count_unread(db, server, target):
    query = select([table]) \
        .where(table.c.connection == server.lower()) \
        .where(table.c.target == target.lower()) \
        .where(table.c.is_read == 0) \
        .count()
    return db.execute(query).fetchone()[0]


def read_all_tells(db, server, target):
    query = table.update() \
        .where(table.c.connection == server.lower()) \
        .where(table.c.target == target.lower()) \
        .where(table.c.is_read == 0) \
        .values(is_read=1)
    db.execute(query)
    db.commit()
    load_cache(db)
<<<<<<< HEAD
=======

>>>>>>> 02453611

def read_tell(db, server, target, message):
    query = table.update() \
        .where(table.c.connection == server.lower()) \
        .where(table.c.target == target.lower()) \
        .where(table.c.message == message) \
        .values(is_read=1)
    db.execute(query)
    db.commit()
    load_cache(db)


def add_tell(db, server, sender, target, message):
    query = table.insert().values(
        connection=server.lower(),
        sender=sender.lower(),
        target=target.lower(),
        message=message,
        is_read=False,
        time_sent=datetime.today()
    )
    db.execute(query)
    db.commit()
    load_cache(db)
<<<<<<< HEAD

def tell_check(conn, nick):
    for _conn, _target in tell_cache:
        if (conn, nick.lower()) == (_conn, _target):
            return True
        else:
            continue
=======
>>>>>>> 02453611

def tell_check(conn, nick):
    for _conn, _target in tell_cache:
        if (conn, nick.lower()) == (_conn, _target):
            return True
        else:
            continue

@hook.event(EventType.message, singlethread=True)
def tellinput(event, conn, db, nick, notice):
    """
    :type event: cloudbot.event.Event
    :type conn: cloudbot.client.Client
    :type db: sqlalchemy.orm.Session
    """
    if 'showtells' in event.content.lower():
        return
<<<<<<< HEAD

=======
>>>>>>> 02453611
    if tell_check(conn.name, nick): 
        tells = get_unread(db, conn.name, nick)
    else:
        return

    if tells:
        user_from, message, time_sent = tells[0]
        reltime = timeformat.time_since(time_sent)

        if reltime == 0:
            reltime_formatted = "just a moment"
        else:
            reltime_formatted = reltime

        reply = "{} sent you a message {} ago: {}".format(user_from, reltime_formatted, message)
        if len(tells) > 1:
            reply += " (+{} more, {}showtells to view)".format(len(tells) - 1, conn.config["command_prefix"][0])

        read_tell(db, conn.name, nick, message)
        notice(reply)


@hook.command(autohelp=False)
def showtells(nick, notice, db, conn):
    """showtells -- View all pending tell messages (sent in a notice)."""

    tells = get_unread(db, conn.name, nick)

    if not tells:
        notice("You have no pending messages.")
        return

    for tell in tells:
        sender, message, time_sent = tell
        past = timeformat.time_since(time_sent)
        notice("{} sent you a message {} ago: {}".format(sender, past, message))

    read_all_tells(db, conn.name, nick)


@hook.command("tell")
def tell_cmd(text, nick, db, notice, conn):
    """tell <nick> <message> -- Relay <message> to <nick> when <nick> is around."""
    query = text.split(' ', 1)

    if len(query) != 2:
        prefix = conn.config("command_prefix")
        notice(prefix[0] + tell_cmd.__doc__)
        return

    target = query[0].lower()
    message = query[1].strip()
    sender = nick

    if target == sender.lower():
        notice("Have you looked in a mirror lately?")
        return

    if target.lower() == conn.nick.lower():
        # we can't send messages to ourselves
        notice("Invalid nick '{}'.".format(target))
        return

    if not re.match("^[a-z0-9_|.\-\]\[]*$", target.lower()):
        notice("Invalid nick '{}'.".format(target))
        return

    if count_unread(db, conn.name, target) >= 10:
        notice("Sorry, {} has too many messages queued already.".format(target))
        return

    add_tell(db, conn.name, sender, target, message)
    notice("Your message has been saved, and {} will be notified once they are active.".format(target))<|MERGE_RESOLUTION|>--- conflicted
+++ resolved
@@ -73,10 +73,6 @@
     db.execute(query)
     db.commit()
     load_cache(db)
-<<<<<<< HEAD
-=======
-
->>>>>>> 02453611
 
 def read_tell(db, server, target, message):
     query = table.update() \
@@ -101,16 +97,6 @@
     db.execute(query)
     db.commit()
     load_cache(db)
-<<<<<<< HEAD
-
-def tell_check(conn, nick):
-    for _conn, _target in tell_cache:
-        if (conn, nick.lower()) == (_conn, _target):
-            return True
-        else:
-            continue
-=======
->>>>>>> 02453611
 
 def tell_check(conn, nick):
     for _conn, _target in tell_cache:
@@ -128,10 +114,7 @@
     """
     if 'showtells' in event.content.lower():
         return
-<<<<<<< HEAD
 
-=======
->>>>>>> 02453611
     if tell_check(conn.name, nick): 
         tells = get_unread(db, conn.name, nick)
     else:
