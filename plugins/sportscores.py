import re
from collections import defaultdict
from typing import Dict

from cloudbot import hook
from cloudbot.util import http
from cloudbot.util.pager import CommandPager, paginated_list

search_pages: Dict[str, Dict[str, CommandPager]] = defaultdict(dict)


class Game:
    __slots__ = ("cmds", "name")

    def __init__(self, *cmds, name=None):
        self.cmds = cmds
        if name is None:
            name = cmds[0]

        self.name = name


GAMES = (
    Game("nfl"),
    Game("mlb"),
    Game("nba"),
    Game("ncb", "ncaab"),
    Game("ncf", "ncaaf"),
    Game("nhl"),
    Game("wnba"),
)


@hook.command("morescore", autohelp=False)
def morescore(text, chan, conn):
    """[pagenum] - if a score list has lots of results the results are pagintated. If the most recent search is
    paginated the pages are stored for retreival. If no argument is given the next page will be returned else a page
    number can be specified."""
    chan_cf = chan.casefold()
    pages = search_pages[conn.name].get(chan_cf)
    if not pages:
        return "There are no score pages to show."

    return pages.handle_lookup(text)


def page_scores(conn, chan, scores):
    pager = paginated_list(scores, delim=" | ", pager_cls=CommandPager)
    search_pages[conn.name][chan.casefold()] = pager
    page = pager.next()
    if len(pager) > 1:
        page[-1] += " .morescore"

    return page


def scrape_scores(conn, chan, game, text):
    if not text:
        text = " "

    response = http.get_html(
        f"http://scores.espn.go.com/{game}/bottomline/scores",
        decode=False,
    )
    score = response.text_content()
    raw = score.replace("%20", " ")
    raw = raw.replace("^", "")
    raw = raw.replace("&", "\n")
<<<<<<< HEAD
    pattern = re.compile(fr"{game}_s_left\d+=(.*)")
=======
    pattern = re.compile(rf"{game}_s_left\d+=(.*)")
>>>>>>> e36fd906
    scores = []
    for match in re.findall(pattern, raw):
        if text.lower() in match.lower():
            scores.append(match)

    return page_scores(conn, chan, scores)


def score_hook(game):
    def func(conn, chan, text):
        return scrape_scores(conn, chan, game.name, text)

    func.__name__ = f"{game.name}_scores"
    func.__doc__ = (
        "[team city] - gets the score or next scheduled game for the specified team. "
        "If no team is specified all games will be included."
    )
    return func


def init_hooks():
    for game in GAMES:
        func = score_hook(game)
        globals()[func.__name__] = hook.command(*game.cmds, autohelp=False)(
            func
        )


init_hooks()<|MERGE_RESOLUTION|>--- conflicted
+++ resolved
@@ -66,11 +66,7 @@
     raw = score.replace("%20", " ")
     raw = raw.replace("^", "")
     raw = raw.replace("&", "\n")
-<<<<<<< HEAD
-    pattern = re.compile(fr"{game}_s_left\d+=(.*)")
-=======
     pattern = re.compile(rf"{game}_s_left\d+=(.*)")
->>>>>>> e36fd906
     scores = []
     for match in re.findall(pattern, raw):
         if text.lower() in match.lower():
