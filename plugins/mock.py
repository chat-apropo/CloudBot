from cloudbot import hook


def get_latest_line(text, conn, chan, nick):
    for name, _, msg in reversed(conn.history.get(chan.casefold(), [])):
        if nick.casefold() == name.casefold():
            # Ignore commands
            if msg.startswith(conn.config["command_prefix"]):
                continue
            if not text:
                return msg
            elif text in msg:
                return msg

    return None


@hook.command()
def mock(text, chan, conn, message):
    """<nick> - turn <user>'s last message in to aLtErNaTiNg cApS"""
    nick, text, *_ = text.strip().split(None, 1) + ['', '']
    line = get_latest_line(text, conn, chan, nick)
    if line is None:
<<<<<<< HEAD
        if not text:
            return f"Nothing found in recent history for {nick}"
        else:
            return f"Nothing found in recent history for {nick} containing '{text}'"
=======
        return f"Nothing found in recent history for {nick}"
>>>>>>> e36fd906

    if line.startswith("\x01ACTION"):
        fmt = "* {nick} {msg}"
        line = line[8:].strip(" \x01")
    else:
        fmt = "<{nick}> {msg}"

    # Return the message in aLtErNaTiNg cApS
    line = "".join(
        c.upper() if i & 1 else c.lower() for i, c in enumerate(line)
    )
    message(fmt.format(nick=nick, msg=line))
    return None<|MERGE_RESOLUTION|>--- conflicted
+++ resolved
@@ -18,17 +18,10 @@
 @hook.command()
 def mock(text, chan, conn, message):
     """<nick> - turn <user>'s last message in to aLtErNaTiNg cApS"""
-    nick, text, *_ = text.strip().split(None, 1) + ['', '']
+    nick, text, *_ = text.strip().split(None, 1) + ["", ""]
     line = get_latest_line(text, conn, chan, nick)
     if line is None:
-<<<<<<< HEAD
-        if not text:
-            return f"Nothing found in recent history for {nick}"
-        else:
-            return f"Nothing found in recent history for {nick} containing '{text}'"
-=======
         return f"Nothing found in recent history for {nick}"
->>>>>>> e36fd906
 
     if line.startswith("\x01ACTION"):
         fmt = "* {nick} {msg}"
