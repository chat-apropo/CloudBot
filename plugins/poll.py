--- conflicted
+++ resolved
@@ -158,12 +158,6 @@
 
     p = polls.get(uid)
 
-<<<<<<< HEAD
-    reply(
-        f'Results for \x02"{p.question}"\x02 by \x02{p.creator}\x02:'
-    )
-=======
     reply(f'Results for \x02"{p.question}"\x02 by \x02{p.creator}\x02:')
->>>>>>> e36fd906
     message(p.format_results())
     return None