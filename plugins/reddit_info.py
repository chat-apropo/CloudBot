--- conflicted
+++ resolved
@@ -205,13 +205,7 @@
 
     data = r.json()
     subs = data["data"]
-<<<<<<< HEAD
-    out = colors.parse(
-        f"$(b){user}$(b) moderates these public subreddits: "
-    )
-=======
     out = colors.parse(f"$(b){user}$(b) moderates these public subreddits: ")
->>>>>>> e36fd906
     pager = paginated_list([sub["sr"] for sub in subs], pager_cls=CommandPager)
     search_pages[conn.name][chan.casefold()] = pager
     page = pager.next()
