import codecs
import json
import os
import random
import asyncio
import re

from cloudbot import hook
from cloudbot.util import textgen

nick_re = re.compile("^[A-Za-z0-9_|.\-\]\[\{\}]*$", re.I)

cakes = ['Chocolate', 'Ice Cream', 'Angel', 'Boston Cream', 'Birthday', 'Bundt', 'Carrot', 'Coffee', 'Devils', 'Fruit',
         'Gingerbread', 'Pound', 'Red Velvet', 'Stack', 'Welsh', 'Yokan']

cookies = ['Chocolate Chip', 'Oatmeal', 'Sugar', 'Oatmeal Raisin', 'Macadamia Nut', 'Jam Thumbprint', 'Medican Wedding',
           'Biscotti', 'Oatmeal Cranberry', 'Chocolate Fudge', 'Peanut Butter', 'Pumpkin', 'Lemon Bar',
           'Chocolate Oatmeal Fudge', 'Toffee Peanut', 'Danish Sugar', 'Triple Chocolate', 'Oreo']

# <Luke> Hey guys, any good ideas for plugins?
# <User> I don't know, something that lists every potato known to man?
# <Luke> BRILLIANT
potatoes = ['AC Belmont', 'AC Blue Pride', 'AC Brador', 'AC Chaleur', 'AC Domino', 'AC Dubuc', 'AC Glacier Chip',
            'AC Maple Gold', 'AC Novachip', 'AC Peregrine Red', 'AC Ptarmigan', 'AC Red Island', 'AC Saguenor',
            'AC Stampede Russet', 'AC Sunbury', 'Abeille', 'Abnaki', 'Acadia', 'Acadia Russet', 'Accent',
            'Adirondack Blue', 'Adirondack Red', 'Adora', 'Agria', 'All Blue', 'All Red', 'Alpha', 'Alta Russet',
            'Alturas Russet', 'Amandine', 'Amisk', 'Andover', 'Anoka', 'Anson', 'Aquilon', 'Arran Consul', 'Asterix',
            'Atlantic', 'Austrian Crescent', 'Avalanche', 'Banana', 'Bannock Russet', 'Batoche', 'BeRus',
            'Belle De Fonteney', 'Belleisle', 'Bintje', 'Blossom', 'Blue Christie', 'Blue Mac', 'Brigus',
            'Brise du Nord', 'Butte', 'Butterfinger', 'Caesar', 'CalWhite', 'CalRed', 'Caribe', 'Carlingford',
            'Carlton', 'Carola', 'Cascade', 'Castile', 'Centennial Russet', 'Century Russet', 'Charlotte', 'Cherie',
            'Cherokee', 'Cherry Red', 'Chieftain', 'Chipeta', 'Coastal Russet', 'Colorado Rose', 'Concurrent',
            'Conestoga', 'Cowhorn', 'Crestone Russet', 'Crispin', 'Cupids', 'Daisy Gold', 'Dakota Pearl', 'Defender',
            'Delikat', 'Denali', 'Desiree', 'Divina', 'Dundrod', 'Durango Red', 'Early Rose', 'Elba', 'Envol',
            'Epicure', 'Eramosa', 'Estima', 'Eva', 'Fabula', 'Fambo', 'Fremont Russet', 'French Fingerling',
            'Frontier Russet', 'Fundy', 'Garnet Chile', 'Gem Russet', 'GemStar Russet', 'Gemchip', 'German Butterball',
            'Gigant', 'Goldrush', 'Granola', 'Green Mountain', 'Haida', 'Hertha', 'Hilite Russet', 'Huckleberry',
            'Hunter', 'Huron', 'IdaRose', 'Innovator', 'Irish Cobbler', 'Island Sunshine', 'Ivory Crisp',
            'Jacqueline Lee', 'Jemseg', 'Kanona', 'Katahdin', 'Kennebec', "Kerr's Pink", 'Keswick', 'Keuka Gold',
            'Keystone Russet', 'King Edward VII', 'Kipfel', 'Klamath Russet', 'Krantz', 'LaRatte', 'Lady Rosetta',
            'Latona', 'Lemhi Russet', 'Liberator', 'Lili', 'MaineChip', 'Marfona', 'Maris Bard', 'Maris Piper',
            'Matilda', 'Mazama', 'McIntyre', 'Michigan Purple', 'Millenium Russet', 'Mirton Pearl', 'Modoc', 'Mondial',
            'Monona', 'Morene', 'Morning Gold', 'Mouraska', 'Navan', 'Nicola', 'Nipigon', 'Niska', 'Nooksack',
            'NorValley', 'Norchip', 'Nordonna', 'Norgold Russet', 'Norking Russet', 'Norland', 'Norwis', 'Obelix',
            'Ozette', 'Peanut', 'Penta', 'Peribonka', 'Peruvian Purple', 'Pike', 'Pink Pearl', 'Prospect', 'Pungo',
            'Purple Majesty', 'Purple Viking', 'Ranger Russet', 'Reba', 'Red Cloud', 'Red Gold', 'Red La Soda',
            'Red Pontiac', 'Red Ruby', 'Red Thumb', 'Redsen', 'Rocket', 'Rose Finn Apple', 'Rose Gold', 'Roselys',
            'Rote Erstling', 'Ruby Crescent', 'Russet Burbank', 'Russet Legend', 'Russet Norkotah', 'Russet Nugget',
            'Russian Banana', 'Saginaw Gold', 'Sangre', 'Satina', 'Saxon', 'Sebago', 'Shepody', 'Sierra',
            'Silverton Russet', 'Simcoe', 'Snowden', 'Spunta', "St. John's", 'Summit Russet', 'Sunrise', 'Superior',
            'Symfonia', 'Tolaas', 'Trent', 'True Blue', 'Ulla', 'Umatilla Russet', 'Valisa', 'Van Gogh', 'Viking',
            'Wallowa Russet', 'Warba', 'Western Russet', 'White Rose', 'Willamette', 'Winema', 'Yellow Finn',
            'Yukon Gold']


def is_valid(target):
    """ Checks if a string is a valid IRC nick. """
    if nick_re.match(target):
        return True
    else:
        return False

@hook.on_start()
def load_foods(bot):
    """
    :type bot: cloudbot.bot.CloudBot
    """
    global sandwich_data, taco_data, coffee_data, noodles_data, muffin_data, \
        tea_data, keto_data, beer_data, cheese_data, pancake_data, chicken_data, \
        icecream_data, brekkie_data, doobie_data, pizza_data, chocolate_data, pasta_data, \
<<<<<<< HEAD
        nugget_data
=======
        cereal_data
>>>>>>> e0ca761d

    with codecs.open(os.path.join(bot.data_dir, "sandwich.json"), encoding="utf-8") as f:
        sandwich_data = json.load(f)

    with codecs.open(os.path.join(bot.data_dir, "taco.json"), encoding="utf-8") as f:
        taco_data = json.load(f)
   
    with codecs.open(os.path.join(bot.data_dir, "coffee.json"), encoding="utf-8") as f:
        coffee_data = json.load(f)

    with codecs.open(os.path.join(bot.data_dir, "noodles.json"), encoding="utf-8") as f:
        noodles_data = json.load(f)

    with codecs.open(os.path.join(bot.data_dir, "muffin.json"), encoding="utf-8") as f:
        muffin_data = json.load(f)

    with codecs.open(os.path.join(bot.data_dir, "tea.json"), encoding="utf-8") as f:
        tea_data = json.load(f)

    with codecs.open(os.path.join(bot.data_dir, "keto.json"), encoding="utf-8") as f:
        keto_data = json.load(f)
    
    with codecs.open(os.path.join(bot.data_dir, "beer.json"), encoding="utf-8") as f:
        beer_data = json.load(f)

    with codecs.open(os.path.join(bot.data_dir, "cheese.json"), encoding="utf-8") as f:
        cheese_data = json.load(f)

    with codecs.open(os.path.join(bot.data_dir, "pancake.json"), encoding="utf-8") as f:
        pancake_data = json.load(f)

    with codecs.open(os.path.join(bot.data_dir, "chicken.json"), encoding="utf-8") as f:
        chicken_data = json.load(f)
        
    with codecs.open(os.path.join(bot.data_dir, "nugget.json"), encoding="utf-8") as f:
        nugget_data = json.load(f)
		
    with codecs.open(os.path.join(bot.data_dir, "brekkie.json"), encoding="utf-8") as f:
        brekkie_data = json.load(f)

    with codecs.open(os.path.join(bot.data_dir, "icecream.json"), encoding="utf-8") as f:
        icecream_data = json.load(f)

    with codecs.open(os.path.join(bot.data_dir, "doobie.json"), encoding="utf-8") as f:
        doobie_data = json.load(f)

    with codecs.open(os.path.join(bot.data_dir, "pizza.json"), encoding="utf-8") as f:
        pizza_data = json.load(f)
    
    with codecs.open(os.path.join(bot.data_dir, "chocolate.json"), encoding="utf-8") as f:
        chocolate_data = json.load(f)

    with codecs.open(os.path.join(bot.data_dir, "pasta.json"), encoding="utf-8") as f:
        pasta_data = json.load(f)
    
    with codecs.open(os.path.join(bot.data_dir, "cereal.json"), encoding="utf-8") as f:
        cereal_data = json.load(f)
		
@asyncio.coroutine
@hook.command
def potato(text, action):
    """<user> - makes <user> a tasty little potato"""
    user = text.strip()

    if not is_valid(user):
        return "I can't give a potato to that user."

    potato_type = random.choice(potatoes)
    size = random.choice(['small', 'little', 'mid-sized', 'medium-sized', 'large', 'gigantic'])
    flavor = random.choice(['tasty', 'delectable', 'delicious', 'yummy', 'toothsome', 'scrumptious', 'luscious'])
    method = random.choice(['bakes', 'fries', 'boils', 'roasts'])
    side_dish = random.choice(['side salad', 'dollop of sour cream', 'piece of chicken', 'bowl of shredded bacon'])

    action("{} a {} {} {} potato for {} and serves it with a small {}!".format(method, flavor, size, potato_type, user,
                                                                               side_dish))


@asyncio.coroutine
@hook.command
def cake(text, action):
    """<user> - gives <user> an awesome cake"""
    user = text.strip()

    if not is_valid(user):
        return "I can't give a cake to that user."

    cake_type = random.choice(cakes)
    size = random.choice(['small', 'little', 'mid-sized', 'medium-sized', 'large', 'gigantic'])
    flavor = random.choice(['tasty', 'delectable', 'delicious', 'yummy', 'toothsome', 'scrumptious', 'luscious'])
    method = random.choice(['makes', 'gives', 'gets', 'buys'])
    side_dish = random.choice(['glass of chocolate milk', 'bowl of ice cream', 'jar of cookies',
                               'side of chocolate sauce'])

    action("{} {} a {} {} {} cake and serves it with a small {}!".format(method, user, flavor, size, cake_type,
                                                                         side_dish))


@asyncio.coroutine
@hook.command
def cookie(text, action):
    """<user> - gives <user> a cookie"""
    user = text.strip()

    if not is_valid(user):
        return "I can't give a cookie to that user."

    cookie_type = random.choice(cookies)
    size = random.choice(['small', 'little', 'medium-sized', 'large', 'gigantic'])
    flavor = random.choice(['tasty', 'delectable', 'delicious', 'yummy', 'toothsome', 'scrumptious', 'luscious'])
    method = random.choice(['makes', 'gives', 'gets', 'buys'])
    side_dish = random.choice(['glass of milk', 'bowl of ice cream', 'bowl of chocolate sauce'])

    action("{} {} a {} {} {} cookie and serves it with a {}!".format(method, user, flavor, size, cookie_type,
                                                                     side_dish))


@asyncio.coroutine
@hook.command
def sandwich(text, action):
    """<user> - give a tasty sandwich to <user>"""
    user = text.strip()

    if not is_valid(user):
        return "I can't give a sandwich to that user."

    generator = textgen.TextGenerator(sandwich_data["templates"], sandwich_data["parts"],
                                      variables={"user": user})

    # act out the message
    action(generator.generate_string())

@asyncio.coroutine
@hook.command
def taco(text, action):
    """<user> - give a taco to <user>"""
    user = text.strip()

    if not is_valid(user):
        return "I can't give a taco to that user."

    generator = textgen.TextGenerator(taco_data["templates"], taco_data["parts"],
                                      variables={"user": user})

    # act out the message
    action(generator.generate_string())

@asyncio.coroutine
@hook.command
def coffee(text, action):
    """<user> - give coffee to <user>"""
    user = text.strip()

    if not is_valid(user):
        return "I can't give coffee to that user."

    generator = textgen.TextGenerator(coffee_data["templates"], coffee_data["parts"],
                                      variables={"user": user})
    # act out the message
    action(generator.generate_string())
    
asyncio.coroutine
@hook.command
def noodles(text, action):
    """<user> - give noodles to <user>"""
    user = text.strip()

    if not is_valid(user):
        return "I can't give noodles to that user."

    generator = textgen.TextGenerator(noodles_data["templates"], noodles_data["parts"],
                                      variables={"user": user})
    # act out the message
    action(generator.generate_string())
    
asyncio.coroutine
@hook.command
def muffin(text, action):
    """<user> - give muffin to <user>"""
    user = text.strip()

    if not is_valid(user):
        return "I can't give muffin to that user."

    generator = textgen.TextGenerator(muffin_data["templates"], muffin_data["parts"],
                                      variables={"user": user})
    # act out the message
    action(generator.generate_string())
    
@asyncio.coroutine
@hook.command
def tea(text, action):
    """<user> - give tea to <user>"""
    user = text.strip()

    if not is_valid(user):
        return "I can't give tea to that user."

    generator = textgen.TextGenerator(tea_data["templates"], tea_data["parts"],
                                      variables={"user": user})
    # act out the message
    action(generator.generate_string())

@asyncio.coroutine
@hook.command
def keto(text, action):
    """<user> - give keto food to <user>"""
    user = text.strip()

    if not is_valid(user):
        return "I can't give food to that user."

    generator = textgen.TextGenerator(keto_data["templates"], keto_data["parts"],
                                      variables={"user": user})
    # act out the message
    action(generator.generate_string())

@asyncio.coroutine
@hook.command
def beer(text, action):
    """<user> - give beer to <user>"""
    user = text.strip()

    if not is_valid(user):
        return "I can't give beer to that user."

    generator = textgen.TextGenerator(beer_data["templates"], beer_data["parts"],
                                      variables={"user": user})
    # act out the message
    action(generator.generate_string())

@asyncio.coroutine
@hook.command
def cheese(text, action):
    """<user> - give cheese to <user>"""
    user = text.strip()

    if not is_valid(user):
        return "I can't give cheese to that user."

    generator = textgen.TextGenerator(cheese_data["templates"], cheese_data["parts"],
                                      variables={"user": user})
    # act out the message
    action(generator.generate_string())

@asyncio.coroutine
@hook.command
def pancake(text, action):
    """<user> - give pancakes to <user>"""
    user = text.strip()

    if not is_valid(user):
        return "I can't give pancakes to that user."

    generator = textgen.TextGenerator(pancake_data["templates"], pancake_data["parts"],
                                      variables={"user": user})

    # act out the message
    action(generator.generate_string())

@asyncio.coroutine
@hook.command
def chicken(text, action):
    """<user> - give chicken to <user>"""
    user = text.strip()

    if not is_valid(user):
        return "I can't give chicken to that user."

    generator = textgen.TextGenerator(chicken_data["templates"], chicken_data["parts"], variables={"user": user})

    # act out the message
    action(generator.generate_string())
    
@asyncio.coroutine
@hook.command
def nugget(text, action):
    """<user> - give nuggets to <user>"""
    user = text.strip()

    if not is_valid(user):
        return "I can't give nuggets to that user."

    generator = textgen.TextGenerator(nugget_data["templates"], nugget_data["parts"], variables={"user": user})

    # act out the message
    action(generator.generate_string())

@asyncio.coroutine
@hook.command
def icecream(text, action):
    """<user> - give icecream to <user>"""
    user = text.strip()

    if not is_valid(user):
        return "I can't give icecream to that user."

    generator = textgen.TextGenerator(icecream_data["templates"], icecream_data["parts"], variables={"user": user})

    # act out the message
    action(generator.generate_string())
	
@asyncio.coroutine
@hook.command("brekky", "brekkie")
def brekkie(text, action):
    """<user> - give brekkie to <user>"""
    user = text.strip()

    if not is_valid(user):
        return "I can't give brekkie to that user."

    generator = textgen.TextGenerator(brekkie_data["templates"], brekkie_data["parts"], variables={"user": user})

    # act out the message
    action(generator.generate_string())

@asyncio.coroutine
@hook.command("doobie")
def doobie(text, action):
    """<user> - pass the doobie to <user>"""
    user = text.strip()

    if not is_valid(user):
        return "I can't pass the doobie to that user."

    generator = textgen.TextGenerator(doobie_data["templates"], doobie_data["parts"], variables={"user": user})

    # act out the message
    action(generator.generate_string())

@asyncio.coroutine
@hook.command("pizza")
def pizza(text, action):
    """<user> - give pizza to <user>"""
    user = text.strip()

    if not is_valid(user):
        return "I can't give pizza to that user."

    generator = textgen.TextGenerator(pizza_data["templates"], pizza_data["parts"], variables={"user": user})

    # act out the message
    action(generator.generate_string())
   
@asyncio.coroutine
@hook.command("chocolate")
def chocolate(text, action):
    """<user> - give chocolate to <user>"""
    user = text.strip()
    
    if not is_valid(user):
        return "I can't give chocolate to that user."
        
    generator = textgen.TextGenerator(chocolate_data["templates"], chocolate_data["parts"], variables={"user": user})
    # act out the message
    action(generator.generate_string())

@asyncio.coroutine
@hook.command
def pasta(text, action):
    """<user> - give pasta to <user>"""
    user = text.strip()

    if not is_valid(user):
        return "I can't give pasta to that user."

    generator = textgen.TextGenerator(pasta_data["templates"], pasta_data["parts"], variables={"user": user})

    # act out the message
    action(generator.generate_string())

@asyncio.coroutine
@hook.command
def cereal(text, action):
    """<user> - give cereal to <user>"""
    user = text.strip()

    if not is_valid(user):
        return "I can't give cereal to that user."

    generator = textgen.TextGenerator(cereal_data["templates"], cereal_data["parts"], variables={"user": user})

    # act out the message
    action(generator.generate_string())    <|MERGE_RESOLUTION|>--- conflicted
+++ resolved
@@ -68,11 +68,7 @@
     global sandwich_data, taco_data, coffee_data, noodles_data, muffin_data, \
         tea_data, keto_data, beer_data, cheese_data, pancake_data, chicken_data, \
         icecream_data, brekkie_data, doobie_data, pizza_data, chocolate_data, pasta_data, \
-<<<<<<< HEAD
-        nugget_data
-=======
-        cereal_data
->>>>>>> e0ca761d
+        nugget_data, cereal_data
 
     with codecs.open(os.path.join(bot.data_dir, "sandwich.json"), encoding="utf-8") as f:
         sandwich_data = json.load(f)
