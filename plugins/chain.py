--- conflicted
+++ resolved
@@ -120,52 +120,7 @@
 
     hook_name = format_hook_name(_hook)
 
-<<<<<<< HEAD
-    if subcmd == "add":
-        values = {"hook": hook_name}
-        if args:
-            allow = args.pop(0).lower()
-            if allow == "allow":
-                allow = True
-            elif allow == "deny":
-                allow = False
-            else:
-                return notice_doc()
-
-            values["allowed"] = allow
-
-        updated = True
-        res = db.execute(
-            commands.update()
-            .values(**values)
-            .where(commands.c.hook == hook_name)
-        )
-        if res.rowcount == 0:
-            updated = False
-            db.execute(commands.insert().values(**values))
-
-        db.commit()
-        load_cache(db)
-        if updated:
-            return "Updated state of '{}' in chainallow to allowed={}".format(
-                hook_name, allow_cache.get(hook_name)
-            )
-
-        if allow_cache.get(hook_name):
-            return f"Added '{hook_name}' as an allowed command"
-
-        return f"Added '{hook_name}' as a denied command"
-
-    if subcmd == "del":
-        res = db.execute(commands.delete().where(commands.c.hook == hook_name))
-        db.commit()
-        load_cache(db)
-        return "Deleted {}.".format(pluralize_auto(res.rowcount, "row"))
-
-    return notice_doc()
-=======
     return chainallow_subcmds[subcmd](args, notice_doc, hook_name, db)
->>>>>>> e36fd906
 
 
 def parse_chain(text, bot):
