import random
import re
import string
from collections import defaultdict
from typing import Dict

from sqlalchemy import Column, String, Table, and_

from cloudbot import hook
from cloudbot.util import database
from cloudbot.util.pager import CommandPager, paginated_list

category_re = r"[A-Za-z0-9]+"
<<<<<<< HEAD
data_re = re.compile(fr"({category_re})\s(.+)")
=======
data_re = re.compile(rf"({category_re})\s(.+)")
>>>>>>> e36fd906

# borrowed pagination code from grab.py
cat_pages: Dict[str, Dict[str, CommandPager]] = defaultdict(dict)
confirm_keys: Dict[str, Dict[str, str]] = defaultdict(dict)

table = Table(
    "profile",
    database.metadata,
    Column("chan", String),
    Column("nick", String),
    Column("category", String),
    Column("text", String),
)

profile_cache: Dict[str, Dict[str, Dict[str, str]]] = {}


@hook.on_start()
def load_cache(db):
    new_cache = profile_cache.copy()
    new_cache.clear()
    for row in db.execute(table.select().order_by(table.c.category)):
        nick = row["nick"].lower()
        cat = row["category"]
        text = row["text"]
        chan = row["chan"]
        new_cache.setdefault(chan, {}).setdefault(nick, {})[cat] = text

    profile_cache.clear()
    profile_cache.update(new_cache)


def format_profile(nick, category, text):
    # Add zwsp to avoid pinging users
    nick = "{}{}{}".format(nick[0], "\u200B", nick[1:])
    msg = f"{nick}->{category}: {text}"
    return msg


# modified from grab.py
@hook.command("moreprofile", autohelp=False)
def moreprofile(text, chan, nick, notice):
    """[page] - If a category search has lots of results the results are paginated. If the most recent search is
    paginated the pages are stored for retrieval. If no argument is given the next page will be returned else a page
    number can be specified."""
    chan_pages = cat_pages[chan.casefold()]
    pages = chan_pages.get(nick.casefold())
    if not pages:
        notice("There are no category pages to show.")
        return

    page = pages.handle_lookup(text)
    for line in page:
        notice(line)


@hook.command()
def profile(text, chan, notice, nick):
    """<nick> [category] - Returns a user's saved profile data from \"<category>\", or lists all available profile
    categories for the user if no category specified"""
    chan_cf = chan.casefold()
    nick_cf = nick.casefold()

    # Check if we are in a PM with the user
    if nick_cf == chan_cf:
        return "Profile data not available outside of channels"

    chan_profiles = profile_cache.get(chan_cf, {})

    # Split the text in to the nick and requested category
    unpck = text.split(None, 1)
    pnick = unpck.pop(0)
    pnick_cf = pnick.casefold()
    user_profile = chan_profiles.get(pnick_cf, {})
    if not user_profile:
<<<<<<< HEAD
        notice(
            f"User {pnick} has no profile data saved in this channel"
        )
=======
        notice(f"User {pnick} has no profile data saved in this channel")
>>>>>>> e36fd906
        return None

    # Check if the caller specified a profile category, if not, send a NOTICE with the users registered categories
    if not unpck:
        cats = list(user_profile.keys())

        pager = paginated_list(cats, ", ", pager_cls=CommandPager)
        cat_pages[chan_cf][nick_cf] = pager
        page = pager.next()
        page[0] = f"Categories: {page[0]}"
        if len(pager) > 1:
            page[-1] += " .moreprofile"

        for line in page:
            notice(line)

        return None

    category = unpck.pop(0)
    cat_cf = category.casefold()
    if cat_cf not in user_profile:
        notice(
            "User {} has no profile data for category {} in this channel".format(
                pnick, category
            )
        )
        return None

    content = user_profile[cat_cf]
    return format_profile(pnick, category, content)


@hook.command()
def profileadd(text, chan, nick, notice, db):
    """<category> <content> - Adds data to your profile in the current channel under \"<category>\" """
    if nick.casefold() == chan.casefold():
        return "Profile data can not be set outside of channels"

    match = data_re.match(text)

    if not match:
        notice("Invalid data")
        return None

    chan_profiles = profile_cache.get(chan.casefold(), {})
    user_profile = chan_profiles.get(nick.casefold(), {})
    cat, data = match.groups()
    if cat.casefold() not in user_profile:
        db.execute(
            table.insert().values(
                chan=chan.casefold(),
                nick=nick.casefold(),
                category=cat.casefold(),
                text=data,
            )
        )
        db.commit()
        load_cache(db)
        return f"Created new profile category {cat}"

    db.execute(
        table.update()
        .values(text=data)
        .where(
<<<<<<< HEAD
                and_(
                    table.c.nick == nick.casefold(),
                    table.c.chan == chan.casefold(),
                    table.c.category == cat.casefold(),
                )
=======
            and_(
                table.c.nick == nick.casefold(),
                table.c.chan == chan.casefold(),
                table.c.category == cat.casefold(),
            )
>>>>>>> e36fd906
        )
    )
    db.commit()
    load_cache(db)
    return f"Updated profile category {cat}"


@hook.command()
def profiledel(nick, chan, text, notice, db):
    """<category> - Deletes \"<category>\" from a user's profile"""
    if nick.casefold() == chan.casefold():
        return "Profile data can not be set outside of channels"

    category = text.split()[0]

    chan_profiles = profile_cache.get(chan.casefold(), {})
    user_profile = chan_profiles.get(nick.casefold(), {})
    if category.casefold() not in user_profile:
        notice("That category does not exist in your profile")
        return None

    db.execute(
        table.delete().where(
<<<<<<< HEAD
                and_(
                    table.c.nick == nick.casefold(),
                    table.c.chan == chan.casefold(),
                    table.c.category == category.casefold(),
                )
=======
            and_(
                table.c.nick == nick.casefold(),
                table.c.chan == chan.casefold(),
                table.c.category == category.casefold(),
            )
>>>>>>> e36fd906
        )
    )
    db.commit()
    load_cache(db)
    return f"Deleted profile category {category}"


@hook.command(autohelp=False)
def profileclear(nick, chan, text, notice, db):
    """[key] - Clears all of your profile data in the current channel"""
    if nick.casefold() == chan.casefold():
        return "Profile data can not be set outside of channels"

    if text:
        if (
            nick in confirm_keys[chan.casefold()]
            and text == confirm_keys[chan.casefold()][nick.casefold()]
        ):
            del confirm_keys[chan.casefold()][nick.casefold()]
            db.execute(
                table.delete().where(
<<<<<<< HEAD
                        and_(
                            table.c.nick == nick.casefold(),
                            table.c.chan == chan.casefold(),
                        )
=======
                    and_(
                        table.c.nick == nick.casefold(),
                        table.c.chan == chan.casefold(),
                    )
>>>>>>> e36fd906
                )
            )
            db.commit()
            load_cache(db)
            return f"Profile data cleared for {nick}."

        notice("Invalid confirm key")
        return None

    key = "".join(
        random.choice(string.ascii_letters + string.digits) for _ in range(10)
    )
    confirm_keys[chan.casefold()][nick.casefold()] = key
    notice(
        'Are you sure you want to clear all of your profile data in {}? use ".profileclear {}" to confirm'.format(
            chan, key
        )
    )
    return None<|MERGE_RESOLUTION|>--- conflicted
+++ resolved
@@ -11,11 +11,7 @@
 from cloudbot.util.pager import CommandPager, paginated_list
 
 category_re = r"[A-Za-z0-9]+"
-<<<<<<< HEAD
-data_re = re.compile(fr"({category_re})\s(.+)")
-=======
 data_re = re.compile(rf"({category_re})\s(.+)")
->>>>>>> e36fd906
 
 # borrowed pagination code from grab.py
 cat_pages: Dict[str, Dict[str, CommandPager]] = defaultdict(dict)
@@ -91,13 +87,7 @@
     pnick_cf = pnick.casefold()
     user_profile = chan_profiles.get(pnick_cf, {})
     if not user_profile:
-<<<<<<< HEAD
-        notice(
-            f"User {pnick} has no profile data saved in this channel"
-        )
-=======
         notice(f"User {pnick} has no profile data saved in this channel")
->>>>>>> e36fd906
         return None
 
     # Check if the caller specified a profile category, if not, send a NOTICE with the users registered categories
@@ -162,19 +152,11 @@
         table.update()
         .values(text=data)
         .where(
-<<<<<<< HEAD
-                and_(
-                    table.c.nick == nick.casefold(),
-                    table.c.chan == chan.casefold(),
-                    table.c.category == cat.casefold(),
-                )
-=======
             and_(
                 table.c.nick == nick.casefold(),
                 table.c.chan == chan.casefold(),
                 table.c.category == cat.casefold(),
             )
->>>>>>> e36fd906
         )
     )
     db.commit()
@@ -198,19 +180,11 @@
 
     db.execute(
         table.delete().where(
-<<<<<<< HEAD
-                and_(
-                    table.c.nick == nick.casefold(),
-                    table.c.chan == chan.casefold(),
-                    table.c.category == category.casefold(),
-                )
-=======
             and_(
                 table.c.nick == nick.casefold(),
                 table.c.chan == chan.casefold(),
                 table.c.category == category.casefold(),
             )
->>>>>>> e36fd906
         )
     )
     db.commit()
@@ -232,17 +206,10 @@
             del confirm_keys[chan.casefold()][nick.casefold()]
             db.execute(
                 table.delete().where(
-<<<<<<< HEAD
-                        and_(
-                            table.c.nick == nick.casefold(),
-                            table.c.chan == chan.casefold(),
-                        )
-=======
                     and_(
                         table.c.nick == nick.casefold(),
                         table.c.chan == chan.casefold(),
                     )
->>>>>>> e36fd906
                 )
             )
             db.commit()
