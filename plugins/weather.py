import math
from fractions import Fraction
from typing import List, Optional, Tuple

import googlemaps
import pyowm
from googlemaps.exceptions import ApiError
from pyowm import OWM
from pyowm.weatherapi25.weather import Weather
from sqlalchemy import Column, PrimaryKeyConstraint, String, Table

from cloudbot import hook
from cloudbot.util import colors, database

Api = Optional[googlemaps.Client]


class PluginData:
    maps_api = None  # type: Api
    owm_api: Optional[OWM] = None


data = PluginData()

# Define database table

table = Table(
    "weather",
    database.metadata,
    Column("nick", String),
    Column("loc", String),
    PrimaryKeyConstraint("nick"),
)

location_cache: List[Tuple[str, str]] = []

BEARINGS = (
    "N",
    "NNE",
    "NE",
    "ENE",
    "E",
    "ESE",
    "SE",
    "SSE",
    "S",
    "SSW",
    "SW",
    "WSW",
    "W",
    "WNW",
    "NW",
    "NNW",
)

# math constants
NUM_BEARINGS = len(BEARINGS)
MAX_DEGREES = 360
BEARING_SECTION = MAX_DEGREES / NUM_BEARINGS
BEARING_RANGE = BEARING_SECTION / 2

# miles to kilometres (1 mile = 63360 in = 160934.4 cm = 1.609344 km)
MI_TO_KM = Fraction(1609344, 1000000)


def bearing_to_card(bearing):
    if bearing > MAX_DEGREES or bearing < 0:
        raise ValueError(f"Invalid wind bearing: {bearing}")

    # Derived from values from http://snowfence.umn.edu/Components/winddirectionanddegreeswithouttable3.htm
    adj_bearing = bearing + BEARING_RANGE
    mod_bearing = adj_bearing % MAX_DEGREES
    percent = mod_bearing / MAX_DEGREES
    adj_position = NUM_BEARINGS * percent
    index = math.floor(adj_position)
    return BEARINGS[index]


def convert_f2c(temp):
    """
    Convert temperature in Fahrenheit to Celsius
    """
    return float((temp - 32) * Fraction(5, 9))


def round_temp(temp):
    return round(temp)


def mph_to_kph(mph):
    return float(mph * MI_TO_KM)


class LocationNotFound(Exception):
    def __init__(self, location):
        super().__init__(f"Unable to find location {location!r}")
        self.location = location


def find_location(location, bias=None):
    """
    Takes a location as a string, and returns a dict of data
    """
    results = data.maps_api.geocode(location, region=bias)
    if not results:
        raise LocationNotFound(location)

    json = results[0]
    out = json["geometry"]["location"]
    out["address"] = json["formatted_address"]
    return out


def add_location(nick, location, db):
    test = dict(location_cache)
    location = str(location)
    if nick.lower() in test:
        db.execute(
            table.update()
            .values(loc=location.lower())
            .where(table.c.nick == nick.lower())
        )
    else:
        db.execute(
            table.insert().values(nick=nick.lower(), loc=location.lower())
        )

    db.commit()
    load_cache(db)


@hook.on_start()
def load_cache(db):
    new_cache = []
    for row in db.execute(table.select()):
        nick = row["nick"]
        location = row["loc"]
        new_cache.append((nick, location))

    location_cache.clear()
    location_cache.extend(new_cache)


@hook.on_start()
def create_maps_api(bot):
    google_key = bot.config.get_api_key("google_dev_key")
    if google_key:
        data.maps_api = googlemaps.Client(google_key)
    else:
        data.maps_api = None


@hook.on_start()
def create_owm_api(bot):
    owm_key = bot.config.get_api_key("openweathermap")
    if owm_key:
        data.owm_api = OWM(owm_key, pyowm.owm.cfg.get_default_config())
    else:
        data.owm_api = None


def get_location(nick):
    """looks in location_cache for a saved location"""
    location = [row[1] for row in location_cache if nick.lower() == row[0]]
    if not location:
        return None

    return location[0]


def check_and_parse(event, db):
    """
    Check for the API keys and parse the location from user input
    """
    if not data.maps_api:
        return (
            None,
            "This command requires a Google Developers Console API key.",
        )

    if not data.owm_api:
        return (
            None,
            "This command requires a OpenWeatherMap API key.",
        )

    # If no input try the db
    if not event.text:
        location = get_location(event.nick)
        if not location:
            event.notice_doc()
            return None, None
    else:
        location = event.text
        add_location(event.nick, location, db)

    # Change this in the config to a ccTLD code (eg. uk, nz)
    # to make results more targeted towards that specific country.
    # <https://developers.google.com/maps/documentation/geocoding/#RegionCodes>
    bias = event.bot.config.get("location_bias_cc")
    # use find_location to get location data from the user input
    try:
        location_data = find_location(location, bias=bias)
    except ApiError:
        event.reply("API Error occurred.")
        raise
    except LocationNotFound as e:
        return None, str(e)

    owm_api = data.owm_api
    wm = owm_api.weather_manager()
    conditions = wm.one_call(
        location_data["lat"], location_data["lng"], exclude="minutely,hourly"
    )

    return (location_data, conditions), None


@hook.command("weather", "we", autohelp=False)
def weather(reply, db, triggered_prefix, event):
    """<location> - Gets weather data for <location>."""
    res, err = check_and_parse(event, db)
    if not res:
        return err

    location_data, owm = res
    daily_conditions: List[Weather] = owm.forecast_daily
    current: Weather = owm.current
    today = daily_conditions[0]
    wind_mph = current.wind("miles_hour")
    wind_speed = wind_mph["speed"]
    today_temp = today.temperature("fahrenheit")
    today_high = today_temp["max"]
    today_low = today_temp["min"]
    current_temperature = current.temperature("fahrenheit")["temp"]
    current_data = {
        "name": "Current",
        "wind_direction": bearing_to_card(wind_mph["deg"]),
        "wind_speed_mph": wind_speed,
        "wind_speed_kph": mph_to_kph(wind_speed),
        "summary": current.status,
        "temp_f": round_temp(current_temperature),
        "temp_c": round_temp(convert_f2c(current_temperature)),
        "temp_high_f": round_temp(today_high),
        "temp_high_c": round_temp(convert_f2c(today_high)),
        "temp_low_f": round_temp(today_low),
        "temp_low_c": round_temp(convert_f2c(today_low)),
        "humidity": current.humidity / 100,
    }

    parts = [
        ("Current", "{summary}, {temp_f}F/{temp_c}C"),
        ("High", "{temp_high_f}F/{temp_high_c}C"),
        ("Low", "{temp_low_f}F/{temp_low_c}C"),
        ("Humidity", "{humidity:.0%}"),
        (
            "Wind",
            "{wind_speed_mph:.0f}MPH/{wind_speed_kph:.0f}KPH {wind_direction}",
        ),
    ]

    current_str = "; ".join(
<<<<<<< HEAD
        colors.parse(f"$(b){part[0]}$(b): {part[1]}$(clear)")
        for part in parts
    )

    url = web.try_shorten(
        "https://darksky.net/forecast/{lat:.3f},{lng:.3f}".format_map(
            location_data
        )
=======
        colors.parse(f"$(b){part[0]}$(b): {part[1]}$(clear)") for part in parts
>>>>>>> e36fd906
    )

    reply(
        colors.parse(
            "{current_str} -- "
            "{place} - "
            "($(i)To get a forecast, use {cmd_prefix}fc$(i))"
        ).format(
            place=location_data["address"],
            current_str=current_str.format_map(current_data),
            cmd_prefix=triggered_prefix,
        )
    )

    return None


@hook.command("forecast", "fc", autohelp=False)
def forecast(reply, db, event):
    """<location> - Gets forecast data for <location>."""
    res, err = check_and_parse(event, db)
    if not res:
        return err

    location_data, owm = res

    one_call = owm
    daily_conditions = one_call.forecast_daily
    today, tomorrow, *three_days = daily_conditions[:5]

    today_data = {
        "data": today,
    }
    tomorrow_data = {"data": tomorrow}
    three_days_data = [{"data": d} for d in three_days]
    today_data["name"] = "Today"
    tomorrow_data["name"] = "Tomorrow"

    for day_fc in (today_data, tomorrow_data):
        wind_speed = day_fc["data"].wind("miles_hour")
        day_fc.update(
            wind_direction=bearing_to_card(wind_speed["deg"]),
            wind_speed_mph=wind_speed["speed"],
            wind_speed_kph=mph_to_kph(wind_speed["speed"]),
            summary=day_fc["data"].status,
        )

    for fc_data in (today_data, tomorrow_data, *three_days_data):
        temp = fc_data["data"].temperature("fahrenheit")
        high = temp["max"]
        low = temp["min"]
        fc_data.update(
            temp_high_f=round_temp(high),
            temp_high_c=round_temp(convert_f2c(high)),
            temp_low_f=round_temp(low),
            temp_low_c=round_temp(convert_f2c(low)),
            humidity=fc_data["data"].humidity / 100,
        )

    parts = [
        ("High", "{temp_high_f:.0f}F/{temp_high_c:.0f}C"),
        ("Low", "{temp_low_f:.0f}F/{temp_low_c:.0f}C"),
        ("Humidity", "{humidity:.0%}"),
        (
            "Wind",
            "{wind_speed_mph:.0f}MPH/{wind_speed_kph:.0f}KPH {wind_direction}",
        ),
    ]

    day_str = colors.parse("$(b){name}$(b): {summary}; ") + "; ".join(
        f"{part[0]}: {part[1]}" for part in parts
<<<<<<< HEAD
    )

    url = web.try_shorten(
        "https://darksky.net/forecast/{lat:.3f},{lng:.3f}".format_map(
            location_data
        )
=======
>>>>>>> e36fd906
    )

    out_format = "{today_str} | {tomorrow_str} -- {place}"

    reply(
        colors.parse(out_format).format(
            today_str=day_str.format_map(today_data),
            tomorrow_str=day_str.format_map(tomorrow_data),
            place=location_data["address"],
        )
    )
    return None<|MERGE_RESOLUTION|>--- conflicted
+++ resolved
@@ -260,18 +260,7 @@
     ]
 
     current_str = "; ".join(
-<<<<<<< HEAD
-        colors.parse(f"$(b){part[0]}$(b): {part[1]}$(clear)")
-        for part in parts
-    )
-
-    url = web.try_shorten(
-        "https://darksky.net/forecast/{lat:.3f},{lng:.3f}".format_map(
-            location_data
-        )
-=======
         colors.parse(f"$(b){part[0]}$(b): {part[1]}$(clear)") for part in parts
->>>>>>> e36fd906
     )
 
     reply(
@@ -343,15 +332,6 @@
 
     day_str = colors.parse("$(b){name}$(b): {summary}; ") + "; ".join(
         f"{part[0]}: {part[1]}" for part in parts
-<<<<<<< HEAD
-    )
-
-    url = web.try_shorten(
-        "https://darksky.net/forecast/{lat:.3f},{lng:.3f}".format_map(
-            location_data
-        )
-=======
->>>>>>> e36fd906
     )
 
     out_format = "{today_str} | {tomorrow_str} -- {place}"
