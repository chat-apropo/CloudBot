import asyncio
from collections import defaultdict
from threading import RLock

from sqlalchemy import PrimaryKeyConstraint, Column, String, Table, and_

from cloudbot import hook
from cloudbot.util import database

table = Table(
    'autojoin',
    database.metadata,
    Column('conn', String),
    Column('chan', String),
    PrimaryKeyConstraint('conn', 'chan')
)

chan_cache = defaultdict(set)
db_lock = RLock()


def get_channels(db, conn):
    return db.execute(table.select().where(table.c.conn == conn.name.casefold())).fetchall()


<<<<<<< HEAD
@hook.irc_raw('376')
@asyncio.coroutine
def do_joins(db, conn, async_call):
    chans = yield from async_call(get_channels, db, conn)
=======
@hook.on_start
def load_cache(db):
    with db_lock:
        chan_cache.clear()
        for row in db.execute(table.select()):
            chan_cache[row['conn']].add(row['chan'])


@asyncio.coroutine
@hook.irc_raw('376')
def do_joins(conn):
>>>>>>> fa11fc10
    join_throttle = conn.config.get("join_throttle", 0.4)
    for chan in chan_cache[conn.name]:
        conn.join(chan)
        yield from asyncio.sleep(join_throttle)


@hook.irc_raw('JOIN', singlethread=True)
def add_chan(db, conn, chan, nick):
    chans = chan_cache[conn.name]
    chan = chan.casefold()
    if nick.casefold() == conn.nick.casefold() and chan not in chans:
        with db_lock:
            db.execute(table.insert().values(conn=conn.name.casefold(), chan=chan.casefold()))
            db.commit()

        load_cache(db)


@hook.irc_raw('PART', singlethread=True)
def on_part(db, conn, chan, nick):
    if nick.casefold() == conn.nick.casefold():
        with db_lock:
            db.execute(
                table.delete().where(and_(table.c.conn == conn.name.casefold(), table.c.chan == chan.casefold())))
            db.commit()

        load_cache(db)


@hook.irc_raw('KICK', singlethread=True)
def on_kick(db, conn, chan, target):
    on_part(db, conn, chan, target)<|MERGE_RESOLUTION|>--- conflicted
+++ resolved
@@ -23,12 +23,6 @@
     return db.execute(table.select().where(table.c.conn == conn.name.casefold())).fetchall()
 
 
-<<<<<<< HEAD
-@hook.irc_raw('376')
-@asyncio.coroutine
-def do_joins(db, conn, async_call):
-    chans = yield from async_call(get_channels, db, conn)
-=======
 @hook.on_start
 def load_cache(db):
     with db_lock:
@@ -37,10 +31,9 @@
             chan_cache[row['conn']].add(row['chan'])
 
 
+@hook.irc_raw('376')
 @asyncio.coroutine
-@hook.irc_raw('376')
 def do_joins(conn):
->>>>>>> fa11fc10
     join_throttle = conn.config.get("join_throttle", 0.4)
     for chan in chan_cache[conn.name]:
         conn.join(chan)
