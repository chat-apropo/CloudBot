import urllib.parse
import requests

from cloudbot import hook
from cloudbot.util import web

api_url = "https://validator.w3.org/check"

@hook.command("validate", "w3c")
<<<<<<< HEAD
def validate(text):
    """<url> - Runs url through the W3C Markup Validator."""
=======
def validate(text, reply):
    """validate <url> -- Runs url through the W3C Markup Validator."""
>>>>>>> 55092d27
    warning_count = 0
    error_count = 0

    text = text.strip()

    if not urllib.parse.urlparse(text).scheme:
        text = "http://" + text

    url = api_url + '?uri=' + text
    url = web.try_shorten(url)

    params = {'uri': text, 'output': 'json'}
    request = requests.get(api_url, params=params)
    request.raise_for_status()

    if request.status_code != requests.codes.ok:
        return "Failed to fetch info: {}".format(request.status_code)

    response = request.json()
    response = response['messages']

    for mess in response:
        if mess.get("subType", None) == "warning": warning_count += 1
        if mess.get("type", None) == "error": error_count += 1

    out_warning = "warnings" if warning_count > 1 else "warning"
    out_error = "errors" if error_count > 1 else "error"

    out = "{} has {} {} and {} {} ({})".format(text, warning_count, out_warning, error_count, out_error, url)

    return out<|MERGE_RESOLUTION|>--- conflicted
+++ resolved
@@ -7,13 +7,8 @@
 api_url = "https://validator.w3.org/check"
 
 @hook.command("validate", "w3c")
-<<<<<<< HEAD
-def validate(text):
+def validate(text, reply):
     """<url> - Runs url through the W3C Markup Validator."""
-=======
-def validate(text, reply):
-    """validate <url> -- Runs url through the W3C Markup Validator."""
->>>>>>> 55092d27
     warning_count = 0
     error_count = 0
 
