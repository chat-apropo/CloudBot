import json
import re
from collections import defaultdict
from enum import Enum, unique
from typing import Any, Dict

from cloudbot import hook
from cloudbot.util import textgen


@unique
class RespType(Enum):
    ACTION = 1
    MESSAGE = 2
    REPLY = 3


def is_self(conn, target):
    """Checks if a string is "****self" or contains conn.name."""
    return bool(
<<<<<<< HEAD
        re.search(
            f"(^..?.?.?self|{re.escape(conn.nick)})", target, re.I
        )
=======
        re.search(f"(^..?.?.?self|{re.escape(conn.nick)})", target, re.I)
>>>>>>> e36fd906
    )


attack_data: Dict[str, Dict[str, Any]] = defaultdict(dict)


class BasicAttack:
    def __init__(
        self,
        name,
        doc,
        *commands,
        action=None,
        file=None,
        response=RespType.ACTION,
        require_target=True,
    ):
        self.name = name
        self.action = action or name
        self.doc = doc
        self.commands = commands or [name]
        if file is None:
            file = f"{name}.json"

        self.file = file
        self.response = response
        self.require_target = require_target


ATTACKS = (
    BasicAttack("lart", "<user> - LARTs <user>"),
    BasicAttack(
        "flirt",
        "<user> - flirts with <user>",
        "flirt",
        "sexup",
        "jackmeoff",
        action="flirt with",
        response=RespType.MESSAGE,
    ),
    BasicAttack("kill", "<user> - kills <user>", "kill", "end"),
    BasicAttack("slap", "<user> - Makes the bot slap <user>."),
    BasicAttack(
        "compliment",
        "<user> - Makes the bot compliment <user>.",
        response=RespType.MESSAGE,
    ),
    BasicAttack(
        "strax",
        "[user] - Generates a quote from Strax, optionally targeting [user]",
        action="attack",
        response=RespType.MESSAGE,
        require_target=False,
    ),
    BasicAttack(
        "nk",
        "- outputs a random North Korea propaganda slogan",
        action="target",
        response=RespType.MESSAGE,
        require_target=False,
    ),
    BasicAttack(
        "westworld",
        "- Westworld quotes",
        action="target",
        response=RespType.MESSAGE,
        require_target=False,
    ),
    BasicAttack("insult", "<user> - insults <user>", response=RespType.MESSAGE),
    BasicAttack(
        "present",
        "<user> - gives gift to <user>",
        "present",
        "gift",
        action="give a gift to",
    ),
    BasicAttack("spank", "<user> - Spanks <user>"),
    BasicAttack(
        "bdsm", "<user> - Just a little bit of kinky fun.", "bdsm", "dominate"
    ),
    BasicAttack("clinton", "<user> - Clinton a <user>"),
    BasicAttack("trump", "<user> - Trump a <user>"),
    BasicAttack("glomp", "<user> - glomps <user>"),
    BasicAttack("bite", "<user> - bites <user>"),
    BasicAttack(
        "lurve",
        "<user> - lurves <user>",
        "lurve",
        "luff",
        "luv",
        response=RespType.MESSAGE,
    ),
    BasicAttack("hug", "<user> - hugs <user>", response=RespType.MESSAGE),
    BasicAttack(
        "highfive",
        "<user> - highfives <user>",
        "high5",
        "hi5",
        "highfive",
        response=RespType.MESSAGE,
    ),
    BasicAttack(
        "fight",
        "<user> - fights <user>",
        "fight",
        "fite",
        "spar",
        "challenge",
        response=RespType.MESSAGE,
    ),
    BasicAttack(
        "pokemon",
        "<user> - uses a pokémon on <user>",
        response=RespType.MESSAGE,
    ),
    BasicAttack(
        "stab", "<user> - stabs <user> in a random body part with random weapon"
    ),
)


def load_data(path, data_dict):
    data_dict.clear()
    with path.open(encoding="utf-8") as f:
        data_dict.update(json.load(f))


@hook.on_start()
def load_attacks(bot):
    attack_data.clear()
    data_dir = bot.data_path / "attacks"
    for data_file in ATTACKS:
        load_data(data_dir / data_file.file, attack_data[data_file.name])


def basic_format(nick, text, data, **kwargs):
    user = text
    kwargs["user"] = user
    kwargs["target"] = user
    kwargs["nick"] = nick

    if text:
        try:
            templates = data["target_templates"]
        except KeyError:
            templates = data["templates"]
    else:
        templates = data["templates"]

    generator = textgen.TextGenerator(
        templates, data.get("parts", {}), variables=kwargs
    )

    return generator.generate_string()


def basic_attack(attack):
    def func(text, conn, nick, action, message, reply, is_nick_valid):
        responses = {
            RespType.ACTION: action,
            RespType.REPLY: reply,
            RespType.MESSAGE: message,
        }

        target = text
        if target:
            if not is_nick_valid(target):
                return f"I can't {attack.action} that."

            if is_self(conn, target):
                target = nick
                nick = conn.nick

        out = basic_format(nick, target, attack_data[attack.name])

        responses[attack.response](out)
        return None

    func.__name__ = attack.name
    func.__doc__ = attack.doc
    return func


def create_basic_hooks():
    for attack in ATTACKS:
        globals()[attack.name] = hook.command(
            *attack.commands, autohelp=attack.require_target
        )(basic_attack(attack))


create_basic_hooks()<|MERGE_RESOLUTION|>--- conflicted
+++ resolved
@@ -18,13 +18,7 @@
 def is_self(conn, target):
     """Checks if a string is "****self" or contains conn.name."""
     return bool(
-<<<<<<< HEAD
-        re.search(
-            f"(^..?.?.?self|{re.escape(conn.nick)})", target, re.I
-        )
-=======
         re.search(f"(^..?.?.?self|{re.escape(conn.nick)})", target, re.I)
->>>>>>> e36fd906
     )
 
 
