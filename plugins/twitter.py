--- conflicted
+++ resolved
@@ -3,113 +3,13 @@
 
 @hook.command("twitter", "tw", "twatter")
 def twitter(text, reply, conn):
-<<<<<<< HEAD
-    """<user> [n] - Gets last/[n]th tweet from <user>"""
-
-    tw_api = container.api
-    if tw_api is None:
-        return "This command requires a twitter API key."
-
-    tweet_mode = get_tweet_mode(conn)
-
-    if re.match(r"^\d+$", text):
-        # user is getting a tweet by id
-
-        try:
-            # get tweet by id
-            tweet = tw_api.get_status(text, tweet_mode=tweet_mode)
-        except tweepy.error.TweepError as e:
-            if "404" in e.reason:
-                reply("Could not find tweet.")
-            else:
-                reply(f"Error: {e.reason}")
-
-            raise
-
-        user = tweet.user
-
-    elif re.match(r"^\w{1,15}$", text) or re.match(r"^\w{1,15}\s+\d+$", text):
-        # user is getting a tweet by name
-
-        if text.find(" ") == -1:
-            username = text
-            tweet_number = 0
-        else:
-            username, tweet_number = text.split()
-            tweet_number = int(tweet_number) - 1
-
-        if tweet_number > 200:
-            return "This command can only find the last \x02200\x02 tweets."
-
-        try:
-            # try to get user by username
-            user = tw_api.get_user(username, tweet_mode=tweet_mode)
-        except tweepy.error.TweepError as e:
-            if "404" in e.reason:
-                reply("Could not find user.")
-            else:
-                reply(f"Error: {e.reason}")
-            raise
-
-        # get the users tweets
-        user_timeline = tw_api.user_timeline(
-            id=user.id, count=tweet_number + 1, tweet_mode=tweet_mode
-        )
-
-        # if the timeline is empty, return an error
-        if not user_timeline:
-            return f"The user \x02{user.screen_name}\x02 has no tweets."
-
-        # grab the newest tweet from the users timeline
-        try:
-            tweet = user_timeline[tweet_number]
-        except IndexError:
-            tweet_count = len(user_timeline)
-            return "The user \x02{}\x02 only has \x02{}\x02 tweets.".format(
-                user.screen_name, tweet_count
-            )
-=======
     """- The Twitter API is no longer available."""
->>>>>>> e36fd906
 
     return "The Twitter API is no longer available."
 
 
 @hook.command("twuser", "twinfo")
 def twuser(text, reply):
-<<<<<<< HEAD
-    """<user> - Get info on the Twitter user <user>"""
-
-    tw_api = container.api
-    if tw_api is None:
-        return None
-
-    try:
-        # try to get user by username
-        user = tw_api.get_user(text)
-    except tweepy.error.TweepError as e:
-        if "404" in e.reason:
-            reply("Could not find user.")
-        else:
-            reply(f"Error: {e.reason}")
-        raise
-
-    if user.verified:
-        prefix = "\u2713"
-    else:
-        prefix = ""
-
-    if user.location:
-        loc_str = f" is located in \x02{user.location}\x02 and"
-    else:
-        loc_str = ""
-
-    if user.description:
-        desc_str = f' The users description is "{user.description}"'
-    else:
-        desc_str = ""
-=======
     """- The Twitter API is no longer available."""
->>>>>>> e36fd906
 
     return "The Twitter API is no longer available."