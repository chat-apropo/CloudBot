--- conflicted
+++ resolved
@@ -298,13 +298,7 @@
 async def say(text, conn, chan, nick, admin_log):
     """[#channel] <message> - says <message> to [#channel], or to the caller's channel if no channel is specified"""
     channel, text = get_chan(chan, text)
-<<<<<<< HEAD
-    admin_log(
-        f'{nick} used SAY to make me SAY "{text}" in {channel}.'
-    )
-=======
     admin_log(f'{nick} used SAY to make me SAY "{text}" in {channel}.')
->>>>>>> e36fd906
     conn.message(channel, text)
 
 
@@ -314,13 +308,7 @@
     split = text.split(None, 1)
     channel = split[0]
     text = split[1]
-<<<<<<< HEAD
-    admin_log(
-        f'{nick} used MESSAGE to make me SAY "{text}" in {channel}.'
-    )
-=======
     admin_log(f'{nick} used MESSAGE to make me SAY "{text}" in {channel}.')
->>>>>>> e36fd906
     conn.message(channel, text)
 
 
@@ -332,13 +320,7 @@
     [#channel] <action> - acts out <action> in a [#channel], or in the current channel of none is specified
     """
     channel, text = get_chan(chan, text)
-<<<<<<< HEAD
-    event.admin_log(
-        f'{nick} used ME to make me ACT "{text}" in {channel}.'
-    )
-=======
     event.admin_log(f'{nick} used ME to make me ACT "{text}" in {channel}.')
->>>>>>> e36fd906
     conn.ctcp(channel, "ACTION", text)
 
 
